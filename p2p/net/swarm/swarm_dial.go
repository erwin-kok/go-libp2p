package swarm

import (
	"context"
	"errors"
	"fmt"
	"net/netip"
	"strconv"
	"sync"
	"time"

	"github.com/libp2p/go-libp2p/core/canonicallog"
	"github.com/libp2p/go-libp2p/core/network"
	"github.com/libp2p/go-libp2p/core/peer"
	"github.com/libp2p/go-libp2p/core/peerstore"
	"github.com/libp2p/go-libp2p/core/transport"
	ma "github.com/multiformats/go-multiaddr"
	madns "github.com/multiformats/go-multiaddr-dns"
	manet "github.com/multiformats/go-multiaddr/net"
)

// The maximum number of address resolution steps we'll perform for a single
// peer (for all addresses).
const maxAddressResolution = 32

// Diagram of dial sync:
//
//   many callers of Dial()   synched w.  dials many addrs       results to callers
//  ----------------------\    dialsync    use earliest            /--------------
//  -----------------------\              |----------\           /----------------
//  ------------------------>------------<-------     >---------<-----------------
//  -----------------------|              \----x                 \----------------
//  ----------------------|                \-----x                \---------------
//                                         any may fail          if no addr at end
//                                                             retry dialAttempt x

var (
	// ErrDialToSelf is returned if we attempt to dial our own peer
	ErrDialToSelf = errors.New("dial to self attempted")

	// ErrNoTransport is returned when we don't know a transport for the
	// given multiaddr.
	ErrNoTransport = errors.New("no transport for protocol")

	// ErrAllDialsFailed is returned when connecting to a peer has ultimately failed
	ErrAllDialsFailed = errors.New("all dials failed")

	// ErrNoAddresses is returned when we fail to find any addresses for a
	// peer we're trying to dial.
	ErrNoAddresses = errors.New("no addresses")

	// ErrNoGoodAddresses is returned when we find addresses for a peer but
	// can't use any of them.
	ErrNoGoodAddresses = errors.New("no good addresses")

	// ErrGaterDisallowedConnection is returned when the gater prevents us from
	// forming a connection with a peer.
	ErrGaterDisallowedConnection = errors.New("gater disallows connection to peer")
)

// DialAttempts governs how many times a goroutine will try to dial a given peer.
// Note: this is down to one, as we have _too many dials_ atm. To add back in,
// add loop back in Dial(.)
const DialAttempts = 1

// ConcurrentFdDials is the number of concurrent outbound dials over transports
// that consume file descriptors
const ConcurrentFdDials = 160

// DefaultPerPeerRateLimit is the number of concurrent outbound dials to make
// per peer
var DefaultPerPeerRateLimit = 8

// DialBackoff is a type for tracking peer dial backoffs. Dialbackoff is used to
// avoid over-dialing the same, dead peers. Whenever we totally time out on all
// addresses of a peer, we add the addresses to DialBackoff. Then, whenever we
// attempt to dial the peer again, we check each address for backoff. If it's on
// backoff, we don't dial the address and exit promptly. If a dial is
// successful, the peer and all its addresses are removed from backoff.
//
// * It's safe to use its zero value.
// * It's thread-safe.
// * It's *not* safe to move this type after using.
type DialBackoff struct {
	entries map[peer.ID]map[string]*backoffAddr
	lock    sync.RWMutex
}

type backoffAddr struct {
	tries int
	until time.Time
}

func (db *DialBackoff) init(ctx context.Context) {
	if db.entries == nil {
		db.entries = make(map[peer.ID]map[string]*backoffAddr)
	}
	go db.background(ctx)
}

func (db *DialBackoff) background(ctx context.Context) {
	ticker := time.NewTicker(BackoffMax)
	defer ticker.Stop()
	for {
		select {
		case <-ctx.Done():
			return
		case <-ticker.C:
			db.cleanup()
		}
	}
}

// Backoff returns whether the client should backoff from dialing
// peer p at address addr
func (db *DialBackoff) Backoff(p peer.ID, addr ma.Multiaddr) (backoff bool) {
	db.lock.RLock()
	defer db.lock.RUnlock()

	ap, found := db.entries[p][string(addr.Bytes())]
	return found && time.Now().Before(ap.until)
}

// BackoffBase is the base amount of time to backoff (default: 5s).
var BackoffBase = time.Second * 5

// BackoffCoef is the backoff coefficient (default: 1s).
var BackoffCoef = time.Second

// BackoffMax is the maximum backoff time (default: 5m).
var BackoffMax = time.Minute * 5

// AddBackoff adds peer's address to backoff.
//
// Backoff is not exponential, it's quadratic and computed according to the
// following formula:
//
//	BackoffBase + BakoffCoef * PriorBackoffs^2
//
// Where PriorBackoffs is the number of previous backoffs.
func (db *DialBackoff) AddBackoff(p peer.ID, addr ma.Multiaddr) {
	saddr := string(addr.Bytes())
	db.lock.Lock()
	defer db.lock.Unlock()
	bp, ok := db.entries[p]
	if !ok {
		bp = make(map[string]*backoffAddr, 1)
		db.entries[p] = bp
	}
	ba, ok := bp[saddr]
	if !ok {
		bp[saddr] = &backoffAddr{
			tries: 1,
			until: time.Now().Add(BackoffBase),
		}
		return
	}

	backoffTime := BackoffBase + BackoffCoef*time.Duration(ba.tries*ba.tries)
	if backoffTime > BackoffMax {
		backoffTime = BackoffMax
	}
	ba.until = time.Now().Add(backoffTime)
	ba.tries++
}

// Clear removes a backoff record. Clients should call this after a
// successful Dial.
func (db *DialBackoff) Clear(p peer.ID) {
	db.lock.Lock()
	defer db.lock.Unlock()
	delete(db.entries, p)
}

func (db *DialBackoff) cleanup() {
	db.lock.Lock()
	defer db.lock.Unlock()
	now := time.Now()
	for p, e := range db.entries {
		good := false
		for _, backoff := range e {
			backoffTime := BackoffBase + BackoffCoef*time.Duration(backoff.tries*backoff.tries)
			if backoffTime > BackoffMax {
				backoffTime = BackoffMax
			}
			if now.Before(backoff.until.Add(backoffTime)) {
				good = true
				break
			}
		}
		if !good {
			delete(db.entries, p)
		}
	}
}

// DialPeer connects to a peer.
//
// The idea is that the client of Swarm does not need to know what network
// the connection will happen over. Swarm can use whichever it choses.
// This allows us to use various transport protocols, do NAT traversal/relay,
// etc. to achieve connection.
func (s *Swarm) DialPeer(ctx context.Context, p peer.ID) (network.Conn, error) {
	// Avoid typed nil issues.
	c, err := s.dialPeer(ctx, p)
	if err != nil {
		return nil, err
	}
	return c, nil
}

// internal dial method that returns an unwrapped conn
//
// It is gated by the swarm's dial synchronization systems: dialsync and
// dialbackoff.
func (s *Swarm) dialPeer(ctx context.Context, p peer.ID) (*Conn, error) {
	log.Debugw("dialing peer", "from", s.local, "to", p)
	err := p.Validate()
	if err != nil {
		return nil, err
	}

	if p == s.local {
		return nil, ErrDialToSelf
	}

	// check if we already have an open (usable) connection first, or can't have a usable
	// connection.
	conn, err := s.bestAcceptableConnToPeer(ctx, p)
	if conn != nil || err != nil {
		return conn, err
	}

	if s.gater != nil && !s.gater.InterceptPeerDial(p) {
		log.Debugf("gater disallowed outbound connection to peer %s", p.Pretty())
		return nil, &DialError{Peer: p, Cause: ErrGaterDisallowedConnection}
	}

	// apply the DialPeer timeout
	ctx, cancel := context.WithTimeout(ctx, network.GetDialPeerTimeout(ctx))
	defer cancel()

	conn, err = s.dsync.Dial(ctx, p)
	if err == nil {
		// Ensure we connected to the correct peer.
		// This was most likely already checked by the security protocol, but it doesn't hurt do it again here.
		if conn.RemotePeer() != p {
			conn.Close()
			log.Errorw("Handshake failed to properly authenticate peer", "authenticated", conn.RemotePeer(), "expected", p)
			return nil, fmt.Errorf("unexpected peer")
		}
		return conn, nil
	}

	log.Debugf("network for %s finished dialing %s", s.local, p)

	if ctx.Err() != nil {
		// Context error trumps any dial errors as it was likely the ultimate cause.
		return nil, ctx.Err()
	}

	if s.ctx.Err() != nil {
		// Ok, so the swarm is shutting down.
		return nil, ErrSwarmClosed
	}

	return nil, err
}

// dialWorkerLoop synchronizes and executes concurrent dials to a single peer
func (s *Swarm) dialWorkerLoop(p peer.ID, reqch <-chan dialRequest) {
	w := newDialWorker(s, p, reqch, nil)
	w.loop()
}

func (s *Swarm) addrsForDial(ctx context.Context, p peer.ID) ([]ma.Multiaddr, error) {
	peerAddrs := s.peers.Addrs(p)
	if len(peerAddrs) == 0 {
		return nil, ErrNoAddresses
	}

	peerAddrsAfterTransportResolved := make([]ma.Multiaddr, 0, len(peerAddrs))
	for _, a := range peerAddrs {
		tpt := s.TransportForDialing(a)
		resolver, ok := tpt.(transport.Resolver)
		if ok {
			resolvedAddrs, err := resolver.Resolve(ctx, a)
			if err != nil {
				log.Warnf("Failed to resolve multiaddr %s by transport %v: %v", a, tpt, err)
				continue
			}
			peerAddrsAfterTransportResolved = append(peerAddrsAfterTransportResolved, resolvedAddrs...)
		} else {
			peerAddrsAfterTransportResolved = append(peerAddrsAfterTransportResolved, a)
		}
	}

	// Resolve dns or dnsaddrs
	resolved, err := s.resolveAddrs(ctx, peer.AddrInfo{
		ID:    p,
		Addrs: peerAddrsAfterTransportResolved,
	})
	if err != nil {
		return nil, err
	}

<<<<<<< HEAD
	forceDirect, _ := network.GetForceDirectDial(ctx)
	goodAddrs := s.filterKnownUndialables(p, resolved, forceDirect)
	goodAddrs = network.DedupAddrs(goodAddrs)
=======
	goodAddrs := s.filterKnownUndialables(p, resolved)
	if forceDirect, _ := network.GetForceDirectDial(ctx); forceDirect {
		goodAddrs = ma.FilterAddrs(goodAddrs, s.nonProxyAddr)
	}
	goodAddrs = ma.Unique(goodAddrs)

>>>>>>> f802e7e6
	if len(goodAddrs) == 0 {
		return nil, ErrNoGoodAddresses
	}

	s.peers.AddAddrs(p, goodAddrs, peerstore.TempAddrTTL)

	return goodAddrs, nil
}

func (s *Swarm) resolveAddrs(ctx context.Context, pi peer.AddrInfo) ([]ma.Multiaddr, error) {
	proto := ma.ProtocolWithCode(ma.P_P2P).Name
	p2paddr, err := ma.NewMultiaddr("/" + proto + "/" + pi.ID.Pretty())
	if err != nil {
		return nil, err
	}

	resolveSteps := 0

	// Recursively resolve all addrs.
	//
	// While the toResolve list is non-empty:
	// * Pop an address off.
	// * If the address is fully resolved, add it to the resolved list.
	// * Otherwise, resolve it and add the results to the "to resolve" list.
	toResolve := append(([]ma.Multiaddr)(nil), pi.Addrs...)
	resolved := make([]ma.Multiaddr, 0, len(pi.Addrs))
	for len(toResolve) > 0 {
		// pop the last addr off.
		addr := toResolve[len(toResolve)-1]
		toResolve = toResolve[:len(toResolve)-1]

		// if it's resolved, add it to the resolved list.
		if !madns.Matches(addr) {
			resolved = append(resolved, addr)
			continue
		}

		resolveSteps++

		// We've resolved too many addresses. We can keep all the fully
		// resolved addresses but we'll need to skip the rest.
		if resolveSteps >= maxAddressResolution {
			log.Warnf(
				"peer %s asked us to resolve too many addresses: %s/%s",
				pi.ID,
				resolveSteps,
				maxAddressResolution,
			)
			continue
		}

		// otherwise, resolve it
		reqaddr := addr.Encapsulate(p2paddr)
		resaddrs, err := s.maResolver.Resolve(ctx, reqaddr)
		if err != nil {
			log.Infof("error resolving %s: %s", reqaddr, err)
		}

		// add the results to the toResolve list.
		for _, res := range resaddrs {
			pi, err := peer.AddrInfoFromP2pAddr(res)
			if err != nil {
				log.Infof("error parsing %s: %s", res, err)
			}
			toResolve = append(toResolve, pi.Addrs...)
		}
	}

	return resolved, nil
}

func (s *Swarm) canDial(addr ma.Multiaddr) bool {
	t := s.TransportForDialing(addr)
	return t != nil && t.CanDial(addr)
}

func (s *Swarm) nonProxyAddr(addr ma.Multiaddr) bool {
	t := s.TransportForDialing(addr)
	return !t.Proxy()
}

// filterKnownUndialables takes a list of multiaddrs, and removes those
// that we definitely don't want to dial: addresses configured to be blocked,
// IPv6 link-local addresses, addresses without a dial-capable transport,
// addresses that we know to be our own, addresses with a better tranport
// available, addresses on backoff, etc. This is an optimization to avoid
// wasting time on dials that we know are going to fail or for which we
// have a better alternative.
func (s *Swarm) filterKnownUndialables(p peer.ID, addrs []ma.Multiaddr, forceDirect bool) []ma.Multiaddr {
	lisAddrs, _ := s.InterfaceListenAddresses()
	var ourAddrs []ma.Multiaddr
	for _, addr := range lisAddrs {
		// we're only sure about filtering out /ip4 and /ip6 addresses, so far
		ma.ForEach(addr, func(c ma.Component) bool {
			if c.Protocol().Code == ma.P_IP4 || c.Protocol().Code == ma.P_IP6 {
				ourAddrs = append(ourAddrs, addr)
			}
			return false
		})
	}

	// The order of these two filters is important. If we can only dial /webtransport,
	// we don't want to filter /webtransport addresses out because the peer had a /quic-v1
	// address
	// filter addresses we cannot dial
	addrs = ma.FilterAddrs(addrs, s.canDial)
	// filter low priority addresses among the addresses we can dial
	addrs = filterLowPriorityAddresses(addrs)

	// remove black holed addrs
	addrs = s.bhd.FilterAddrs(addrs)

	return ma.FilterAddrs(addrs,
		func(addr ma.Multiaddr) bool { return forceDirect || !s.backf.Backoff(p, addr) },
		func(addr ma.Multiaddr) bool { return !forceDirect || s.nonProxyAddr(addr) },
		func(addr ma.Multiaddr) bool { return !ma.Contains(ourAddrs, addr) },
		// TODO: Consider allowing link-local addresses
		func(addr ma.Multiaddr) bool { return !manet.IsIP6LinkLocal(addr) },
		func(addr ma.Multiaddr) bool {
			return s.gater == nil || s.gater.InterceptAddrDial(p, addr)
		},
	)
}

// limitedDial will start a dial to the given peer when
// it is able, respecting the various different types of rate
// limiting that occur without using extra goroutines per addr
func (s *Swarm) limitedDial(ctx context.Context, p peer.ID, a ma.Multiaddr, resp chan dialResult) {
	timeout := s.dialTimeout
	if lowTimeoutFilters.AddrBlocked(a) && s.dialTimeoutLocal < s.dialTimeout {
		timeout = s.dialTimeoutLocal
	}
	s.limiter.AddDialJob(&dialJob{
		addr:    a,
		peer:    p,
		resp:    resp,
		ctx:     ctx,
		timeout: timeout,
	})
}

// dialAddr is the actual dial for an addr, indirectly invoked through the limiter
func (s *Swarm) dialAddr(ctx context.Context, p peer.ID, addr ma.Multiaddr) (transport.CapableConn, error) {
	// Just to double check. Costs nothing.
	if s.local == p {
		return nil, ErrDialToSelf
	}
	// Check before we start work
	if err := ctx.Err(); err != nil {
		log.Debugf("%s swarm not dialing. Context cancelled: %v. %s %s", s.local, err, p, addr)
		return nil, err
	}
	log.Debugf("%s swarm dialing %s %s", s.local, p, addr)

	tpt := s.TransportForDialing(addr)
	if tpt == nil {
		return nil, ErrNoTransport
	}

	start := time.Now()
	connC, err := tpt.Dial(ctx, addr, p)

	// We're recording any error as a failure here.
	// Notably, this also applies to cancelations (i.e. if another dial attempt was faster).
	// This is ok since the black hole detector uses a very low threshold (5%).
	s.bhd.RecordResult(addr, err == nil)

	if err != nil {
		if s.metricsTracer != nil {
			s.metricsTracer.FailedDialing(addr, err)
		}
		return nil, err
	}
	canonicallog.LogPeerStatus(100, connC.RemotePeer(), connC.RemoteMultiaddr(), "connection_status", "established", "dir", "outbound")
	if s.metricsTracer != nil {
		connWithMetrics := wrapWithMetrics(connC, s.metricsTracer, start, network.DirOutbound)
		connWithMetrics.completedHandshake()
		connC = connWithMetrics
	}

	// Trust the transport? Yeah... right.
	if connC.RemotePeer() != p {
		connC.Close()
		err = fmt.Errorf("BUG in transport %T: tried to dial %s, dialed %s", p, connC.RemotePeer(), tpt)
		log.Error(err)
		return nil, err
	}

	// success! we got one!
	return connC, nil
}

// TODO We should have a `IsFdConsuming() bool` method on the `Transport` interface in go-libp2p/core/transport.
// This function checks if any of the transport protocols in the address requires a file descriptor.
// For now:
// A Non-circuit address which has the TCP/UNIX protocol is deemed FD consuming.
// For a circuit-relay address, we look at the address of the relay server/proxy
// and use the same logic as above to decide.
func isFdConsumingAddr(addr ma.Multiaddr) bool {
	first, _ := ma.SplitFunc(addr, func(c ma.Component) bool {
		return c.Protocol().Code == ma.P_CIRCUIT
	})

	// for safety
	if first == nil {
		return true
	}

	_, err1 := first.ValueForProtocol(ma.P_TCP)
	_, err2 := first.ValueForProtocol(ma.P_UNIX)
	return err1 == nil || err2 == nil
}

func isRelayAddr(addr ma.Multiaddr) bool {
	_, err := addr.ValueForProtocol(ma.P_CIRCUIT)
	return err == nil
}

// filterLowPriorityAddresses removes addresses inplace for which we have a better alternative
//  1. If a /quic-v1 address is present, filter out /quic and /webtransport address on the same 2-tuple:
//     QUIC v1 is preferred over the deprecated QUIC draft-29, and given the choice, we prefer using
//     raw QUIC over using WebTransport.
//  2. If a /tcp address is present, filter out /ws or /wss addresses on the same 2-tuple:
//     We prefer using raw TCP over using WebSocket.
func filterLowPriorityAddresses(addrs []ma.Multiaddr) []ma.Multiaddr {
	// make a map of QUIC v1 and TCP AddrPorts.
	quicV1Addr := make(map[netip.AddrPort]struct{})
	tcpAddr := make(map[netip.AddrPort]struct{})
	for _, a := range addrs {
		switch {
		case isProtocolAddr(a, ma.P_WEBTRANSPORT):
		case isProtocolAddr(a, ma.P_QUIC_V1):
			ap, err := addrPort(a, ma.P_UDP)
			if err != nil {
				continue
			}
			quicV1Addr[ap] = struct{}{}
		case isProtocolAddr(a, ma.P_WS) || isProtocolAddr(a, ma.P_WSS):
		case isProtocolAddr(a, ma.P_TCP):
			ap, err := addrPort(a, ma.P_TCP)
			if err != nil {
				continue
			}
			tcpAddr[ap] = struct{}{}
		}
	}

	i := 0
	for _, a := range addrs {
		switch {
		case isProtocolAddr(a, ma.P_WEBTRANSPORT) || isProtocolAddr(a, ma.P_QUIC):
			ap, err := addrPort(a, ma.P_UDP)
			if err != nil {
				break
			}
			if _, ok := quicV1Addr[ap]; ok {
				continue
			}
		case isProtocolAddr(a, ma.P_WS) || isProtocolAddr(a, ma.P_WSS):
			ap, err := addrPort(a, ma.P_TCP)
			if err != nil {
				break
			}
			if _, ok := tcpAddr[ap]; ok {
				continue
			}
		}
		addrs[i] = a
		i++
	}
	return addrs[:i]
}

// addrPort returns the ip and port for a. p should be either ma.P_TCP or ma.P_UDP.
// a must be an (ip, TCP) or (ip, udp) address.
func addrPort(a ma.Multiaddr, p int) (netip.AddrPort, error) {
	ip, err := manet.ToIP(a)
	if err != nil {
		return netip.AddrPort{}, err
	}
	port, err := a.ValueForProtocol(p)
	if err != nil {
		return netip.AddrPort{}, err
	}
	pi, err := strconv.Atoi(port)
	if err != nil {
		return netip.AddrPort{}, err
	}
	addr, ok := netip.AddrFromSlice(ip)
	if !ok {
		return netip.AddrPort{}, fmt.Errorf("failed to parse IP %s", ip)
	}
	return netip.AddrPortFrom(addr, uint16(pi)), nil
}<|MERGE_RESOLUTION|>--- conflicted
+++ resolved
@@ -304,18 +304,10 @@
 		return nil, err
 	}
 
-<<<<<<< HEAD
 	forceDirect, _ := network.GetForceDirectDial(ctx)
 	goodAddrs := s.filterKnownUndialables(p, resolved, forceDirect)
-	goodAddrs = network.DedupAddrs(goodAddrs)
-=======
-	goodAddrs := s.filterKnownUndialables(p, resolved)
-	if forceDirect, _ := network.GetForceDirectDial(ctx); forceDirect {
-		goodAddrs = ma.FilterAddrs(goodAddrs, s.nonProxyAddr)
-	}
 	goodAddrs = ma.Unique(goodAddrs)
 
->>>>>>> f802e7e6
 	if len(goodAddrs) == 0 {
 		return nil, ErrNoGoodAddresses
 	}
